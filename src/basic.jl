"""
    ket([T=ComplexF64,] i::Integer, d::Integer = 2)

Produces a ket of dimension `d` with nonzero element `i`.
"""
function ket(::Type{T}, i::Integer, d::Integer = 2) where {T <: Number}
    psi = zeros(T, d)
    psi[i] = 1
    return psi
end
ket(i::Integer, d::Integer = 2) = ket(Bool, i, d)
export ket

"""
    ketbra(v::AbstractVector)

Produces a ketbra of vector `v`.
"""
function ketbra(v::AbstractVector)
    return Hermitian(v * v')
end
export ketbra

"""
    proj([T=ComplexF64,] i::Integer, d::Integer = 2)

Produces a projector onto the basis state `i` in dimension `d`.
"""
function proj(::Type{T}, i::Integer, d::Integer = 2) where {T <: Number}
    p = Hermitian(zeros(T, d, d))
    p[i, i] = 1
    return p
end
proj(i::Integer, d::Integer = 2) = proj(Bool, i, d)
export proj

const Measurement{T} = Vector{Hermitian{T, Matrix{T}}}
export Measurement

"""
    povm(B::Vector{<:AbstractMatrix{T}})

Creates a set of (projective) measurements from a set of bases given as unitary matrices.
"""
function povm(B::Vector{<:AbstractMatrix})
    return [[ketbra(B[x][:, a]) for a in 1:size(B[x], 2)] for x in eachindex(B)]
end
export povm

"""
    tensor_to_povm(A::Array{T,4}, o::Vector{Int64})

Converts a set of measurements in the common tensor format into a matrix of (hermitian) matrices.
By default, the second argument is fixed by the size of `A`.
It can also contain custom number of outcomes if there are measurements with less outcomes.
"""
function tensor_to_povm(Aax::Array{T, 4}, o::Vector{Int64} = fill(size(Aax, 3), size(Aax, 4))) where {T}
    return [[Hermitian(Aax[:, :, a, x]) for a in 1:o[x]] for x in axes(Aax, 4)]
end
export tensor_to_povm

"""
    povm_to_tensor(Axa::Vector{<:Measurement})

Converts a matrix of (hermitian) matrices into a set of measurements in the common tensor format.
"""
function povm_to_tensor(Axa::Vector{Measurement{T}}) where {T <: Number}
    d, o, m = _measurements_parameters(Axa)
    Aax = zeros(T, d, d, maximum(o), m)
    for x in eachindex(Axa)
        for a in eachindex(Axa[x])
            Aax[:, :, a, x] .= Axa[x][a]
        end
    end
    return Aax
end
export povm_to_tensor

function _measurements_parameters(Axa::Vector{Measurement{T}}) where {T <: Number}
    @assert !isempty(Axa)
    # dimension on which the measurements act
    d = size(Axa[1][1], 1)
    # tuple of outcome numbers
    o = Tuple(length.(Axa))
    # number of inputs, i.e., of mesurements
    m = length(Axa)
    return d, o, m
end
_measurements_parameters(Aa::Measurement) = _measurements_parameters([Aa])

"""
    test_povm(A::Vector{<:AbstractMatrix{T}})

Checks if the measurement defined by A is valid (hermitian, semi-definite positive, and normalized).
"""
function test_povm(E::Vector{<:AbstractMatrix{T}}) where {T <: Number}
    !all(ishermitian.(E)) && return false
    d = size(E[1], 1)
    !(sum(E) ≈ I(d)) && return false
    for i in 1:length(E)
        minimum(eigvals(E[i])) < -_rtol(T) && return false
    end
    return true
end
export test_povm

"""
    shift([T=ComplexF64,] d::Integer, p::Integer = 1)

Constructs the shift operator X of dimension `d` to the power `p`.

Reference: [Generalized Clifford algebra](https://en.wikipedia.org/wiki/Generalized_Clifford_algebra)
"""
function shift(::Type{T}, d::Integer, p::Integer = 1) where {T <: Number}
    X = zeros(T, d, d)
    for i in 0:(d - 1)
        X[mod(i + p, d) + 1, i + 1] = 1
    end
    return X
end
shift(d::Integer, p::Integer = 1) = shift(ComplexF64, d, p)
export shift

"""
    clock([T=ComplexF64,] d::Integer, p::Integer = 1)

Constructs the clock operator Z of dimension `d` to the power `p`.

Reference: [Generalized Clifford algebra](https://en.wikipedia.org/wiki/Generalized_Clifford_algebra)
"""
function clock(::Type{T}, d::Integer, p::Integer = 1) where {T <: Number}
    z = zeros(T, d)
    ω = _root_unity(T, d)
    for i in 0:(d - 1)
        exponent = mod(i * p, d)
        if exponent == 0
            z[i + 1] = 1
        elseif 4exponent == d
            z[i + 1] = im
        elseif 2exponent == d
            z[i + 1] = -1
        elseif 4exponent == 3d
            z[i + 1] = -im
        else
            z[i + 1] = ω^exponent
        end
    end
    return Diagonal(z)
end
clock(d::Integer, p::Integer = 1) = clock(ComplexF64, d, p)
export clock

"""
    pauli([T=ComplexF64,], ind::Vector{<:Integer})

Constructs the Pauli matrices: 0 or "I" for the identity,
1 or "X" for the Pauli X operation, 2 or "Y" for the Pauli Y
operator, and 3 or "Z" for the Pauli Z operator.
Vectors of integers between 0 and 3 or strings of I, X, Y, Z
automatically generate Kronecker products of the corresponding
operators.
"""
function pauli(::Type{T}, i::Integer) where {T <: Number}
    return gell_mann(T, i ÷ 2 + 1, i % 2 + 1, 2)
end
function pauli(::Type{T}, ind::Vector{<:Integer}) where {T <: Number}
    if length(ind) == 1
        return pauli(T, ind[1])
    else
        return kron([pauli(T, i) for i in ind]...)
    end
end
function pauli(::Type{T}, str::String) where {T <: Number}
    ind = Int64[]
    for c in str
        if c in ['I', 'i', '1']
            push!(ind, 0)
        elseif c in ['X', 'x']
            push!(ind, 1)
        elseif c in ['Y', 'y']
            push!(ind, 2)
        elseif c in ['Z', 'z']
            push!(ind, 3)
        else
            @warn "Unknown character"
        end
    end
    return pauli(T, ind)
end
pauli(::Type{T}, c::Char) where {T <: Number} = pauli(T, string(c))
pauli(i::Integer) = pauli(ComplexF64, i)
pauli(ind::Vector{<:Integer}) = pauli(ComplexF64, ind)
pauli(str::String) = pauli(ComplexF64, str)
pauli(c::Char) = pauli(ComplexF64, c)
export pauli

"""
    gell_mann([T=ComplexF64,], d::Integer = 3)

Constructs the set `G` of generalized Gell-Mann matrices in dimension `d` such that
`G[1] = I` and `Tr(G[i]*G[j]) = 2 δ_ij`.

Reference: [Generalizations of Pauli matrices](https://en.wikipedia.org/wiki/Generalizations_of_Pauli_matrices)
"""
function gell_mann(::Type{T}, d::Integer = 3) where {T <: Number}
    return [gell_mann(T, i, j, d) for j in 1:d, i in 1:d][:]
    # d=2, ρ = 1/2(σ0 + n*σ)
    # d=3, ρ = 1/3(I + √3 n*λ)
    #      ρ = 1/d(I + sqrt(2/(d*(d-1))) n*λ)
    # SD: the next line would be for a potential KetSparse extension
    # SD: I Haven't thought yet how to deal with this.
    # return [gell_mann(T, k, j, d, sparse(zeros(Complex{T}, d, d))) for j in 1:d, k in 1:d][:]
end
gell_mann(d::Integer = 3) = gell_mann(ComplexF64, d)
export gell_mann

"""
    gell_mann([T=ComplexF64,], i::Integer, j::Integer, d::Integer = 3)

Constructs the set `i`,`j`th Gell-Mann matrix of dimension `d`.

Reference: [Generalizations of Pauli matrices](https://en.wikipedia.org/wiki/Generalizations_of_Pauli_matrices)
"""
function gell_mann(::Type{T}, i::Integer, j::Integer, d::Integer = 3) where {T <: Number}
    return gell_mann!(zeros(T, d, d), i, j, d)
end
gell_mann(i::Integer, j::Integer, d::Integer = 3) = gell_mann(ComplexF64, i, j, d)

"""
    gell_mann!(res::AbstractMatrix{T}, i::Integer, j::Integer, d::Integer = 3)

In-place version of `gell_mann`.
"""
function gell_mann!(res::AbstractMatrix{T}, i::Integer, j::Integer, d::Integer = 3) where {T <: Number}
    if i < j
        res[i, j] = 1
        res[j, i] = 1
    elseif i > j
        res[i, j] = im
        res[j, i] = -im
    elseif i == 1
        for k in 1:d
            res[k, k] = 1 # _sqrt(T, 2) / _sqrt(T, d) if we want a proper normalisation
        end
    elseif i == d
        tmp = _sqrt(T, 2) / _sqrt(T, d * (d - 1))
        for k in 1:(d - 1)
            res[k, k] = tmp
        end
        res[d, d] = -(d - 1) * tmp
    else
        gell_mann!(view(res, 1:(d - 1), 1:(d - 1)), i, j, d - 1)
    end
    return res
end
export gell_mann!

_rtol(::Type{T}) where {T <: Number} = Base.rtoldefault(real(T))

_eps(::Type{T}) where {T <: Number} = _realeps(real(T))
_realeps(::Type{T}) where {T <: AbstractFloat} = eps(T)
_realeps(::Type{<:Real}) = 0

"""
    cleanup!(M::AbstractArray{T}; tol = Base.rtoldefault(real(T)))

Zeroes out real or imaginary parts of `M` that are smaller than `tol`.
"""
function cleanup!(M::AbstractArray{T}; tol = _eps(T)) where {T <: Number}
    wrapper = Base.typename(typeof(M)).wrapper
    cleanup!(parent(M); tol)
    return wrapper(M)
end

function cleanup!(M::Array{T}; tol = _eps(T)) where {T <: Number}
    if isbitstype(T)
        M2 = reinterpret(real(T), M) #this is a no-op when T<:Real
        _cleanup!(M2; tol)
    else
        reM = real(M)
        imM = imag(M)
        _cleanup!(reM; tol)
        _cleanup!(imM; tol)
        M .= Complex.(reM, imM)
    end
    return M
end
export cleanup!

function _cleanup!(M; tol)
    return M[abs.(M) .< tol] .= 0
end

function applykraus(K, M)
    return sum(Hermitian(Ki * M * Ki') for Ki in K)
end
export applykraus

function _orthonormal_range_svd!(
        A::AbstractMatrix{T};
        tol::Union{Real, Nothing} = nothing,
        alg = LinearAlgebra.default_svd_alg(A)
    ) where {T <: Number}
    dec = svd!(A; alg = alg)
    tol = isnothing(tol) ? maximum(dec.S) * _eps(T) * minimum(size(A)) : tol
    rank = sum(dec.S .> tol)
    dec.U[:, 1:rank]
end

<<<<<<< HEAD
_orthonormal_range_svd(A::AbstractMatrix; tol::Union{Real, Nothing} = nothing) =
    _orthonormal_range_svd!(deepcopy(A); tol = tol)
=======
_orthonormal_range_svd(A::AbstractMatrix; tol::Union{Real,Nothing} = nothing) =
    _orthonormal_range_svd!(deepcopy(A); tol)
>>>>>>> 5ba3e9d6

function _orthonormal_range_qr(A::SA.AbstractSparseMatrix{T, M}; tol::Union{Real, Nothing} = nothing) where {T <: Number, M}
    dec = qr(A)
    tol = isnothing(tol) ? maximum(abs.(dec.R)) * _eps(T) : tol
    rank = sum(abs.(Diagonal(dec.R)) .> tol)
    SA.sparse(@view dec.Q[dec.rpivinv, 1:rank])
end

"""
    orthonormal_range(A::AbstractMatrix{T}; mode::Integer=nothing, tol::T=nothing, sp::Bool=true) where {T<:Number}

Orthonormal basis for the range of `A`. When `A` is sparse (or `mode = 0`), uses a QR factorization and returns a sparse result,
otherwise uses an SVD and returns a dense matrix (`mode = 1`). Input `A` will be overwritten during the factorization.
Tolerance `tol` is used to compute the rank and is automatically set if not provided.
"""
function orthonormal_range(
        A::SA.AbstractMatrix{T};
        mode::Integer = -1,
        tol::Union{Real, Nothing} = nothing
    ) where {T <: Number}
    mode == 1 && SA.issparse(A) && throw(ArgumentError("SVD does not work with sparse matrices, use a dense matrix."))
    mode == -1 && (mode = SA.issparse(A) ? 0 : 1)

    return (mode == 0 ? _orthonormal_range_qr(A; tol) : _orthonormal_range_svd(A; tol))
end
export orthonormal_range

"""
    symmetric_projection(dim::Integer, n::Integer; partial::Bool=true)

Orthogonal projection onto the symmetric subspace of `n` copies of a `dim`-dimensional space. By default (`partial=true`)
it returns an isometry (say, `V`) encoding the symmetric subspace. If `partial=false`, then it
returns the actual projection `V * V'`.

Reference: [Watrous' book](https://cs.uwaterloo.ca/~watrous/TQI/), Sec. 7.1.1
"""
function symmetric_projection(::Type{T}, dim::Integer, n::Integer; partial::Bool = true) where {T}
    is_sparse = T <: SA.CHOLMOD.VTypes #sparse qr decomposition fails for anything other than Float64 or ComplexF64
    P = is_sparse ? SA.spzeros(T, dim^n, dim^n) : zeros(T, dim^n, dim^n)
    perms = Combinatorics.permutations(1:n)
    for perm in perms
        P .+= permutation_matrix(dim, perm; is_sparse)
    end
    P ./= length(perms)
    if partial
        V = orthonormal_range(P)
        size(V, 2) != binomial(n + dim - 1, dim - 1) && throw(AssertionError("Rank computation failed"))
        return V
    end
    return P
end
export symmetric_projection
symmetric_projection(dim::Integer, n::Integer; partial::Bool = true) = symmetric_projection(Float64, dim, n; partial)

"""
    n_body_basis(
    n::Integer,
    n_parties::Integer;
    sb::AbstractVector{<:AbstractMatrix} = [pauli(1), pauli(2), pauli(3)],
    sparse::Bool = true,
    eye::AbstractMatrix = I(size(sb[1], 1))

Return the basis of `n` nontrivial operators acting on `n_parties`, by default using Pauli matrices.

For example, `n_body_basis(2, 3)` generate all products of two Paulis and one identity, so
``{ X ⊗ X ⊗ 1, X ⊗ 1 ⊗ X, ..., X ⊗ Y ⊗ 1, ..., 1 ⊗ Z ⊗ Z}``.

Instead of Paulis, a basis can be provided by the parameter `sb`, and the identity can be changed with `eye`.
If `sparse` is true, the resulting basis will use sparse matrices, otherwise it will agree with `sb`.

This function returns a generator, which can then be used e.g. in for loops without fully allocating the
entire basis at once. If you need a vector, call `collect` on it.
"""
function n_body_basis(
        n::Integer,
        n_parties::Integer;
        sb::AbstractVector{<:AbstractMatrix} = [pauli(1), pauli(2), pauli(3)],
        sparse::Bool = true,
        eye::AbstractMatrix = I(size(sb[1], 1))
    )
    (n >= 0 && n_parties >= 2) || throw(ArgumentError("Number of parties must be ≥ 2 and n ≥ 0."))
    n <= n_parties || throw(ArgumentError("Number of parties cannot be larger than n."))

    sb = sparse ? [SA.sparse.(sb); [eye]] : [sb; [eye]]
    nb = length(sb) - 1
    idx_eye = length(sb)
    (
        Base.kron(sb[t]...)
            for p in Combinatorics.with_replacement_combinations(1:nb, n)
            for t in Combinatorics.multiset_permutations([p; repeat([idx_eye], n_parties - n)], n_parties)
    )
end
export n_body_basis<|MERGE_RESOLUTION|>--- conflicted
+++ resolved
@@ -307,13 +307,8 @@
     dec.U[:, 1:rank]
 end
 
-<<<<<<< HEAD
 _orthonormal_range_svd(A::AbstractMatrix; tol::Union{Real, Nothing} = nothing) =
-    _orthonormal_range_svd!(deepcopy(A); tol = tol)
-=======
-_orthonormal_range_svd(A::AbstractMatrix; tol::Union{Real,Nothing} = nothing) =
     _orthonormal_range_svd!(deepcopy(A); tol)
->>>>>>> 5ba3e9d6
 
 function _orthonormal_range_qr(A::SA.AbstractSparseMatrix{T, M}; tol::Union{Real, Nothing} = nothing) where {T <: Number, M}
     dec = qr(A)
