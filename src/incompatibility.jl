--- conflicted
+++ resolved
@@ -58,21 +58,16 @@
     end
     for x in 1:m
         for a in 1:o[x]
-<<<<<<< HEAD
-            JuMP.add_to_expression!(lhs, LA.dot(X[x][a], A[x][a]))
+            JuMP.add_to_expression!(lhs, dot(X[x][a], A[x][a]))
             if measure == "d"
-                JuMP.add_to_expression!(rhs, (LA.tr(A[x][a]) / d) * LA.tr(X[x][a]))
+                JuMP.add_to_expression!(rhs, (tr(A[x][a]) / d) * tr(X[x][a]))
             elseif measure == "r"
-                JuMP.add_to_expression!(rhs, (1 / o[x]) * LA.tr(X[x][a]))
+                JuMP.add_to_expression!(rhs, (1 / o[x]) * tr(X[x][a]))
             elseif measure == "p"
-                JuMP.@constraint(model, ξ[x] ≥ real(LA.tr(X[x][a])))
+                JuMP.@constraint(model, ξ[x] ≥ real(tr(X[x][a])))
             elseif measure == "g"
                 JuMP.@constraint(model, X[x][a] in cone)
             end
-=======
-            JuMP.add_to_expression!(obj, dot(X[x][a], A[x][a]))
-            JuMP.add_to_expression!(low, (tr(A[x][a]) / d) * tr(X[x][a]))
->>>>>>> 21f049c7
         end
         if measure ==  "p"
             JuMP.add_to_expression!(rhs, ξ[x])
@@ -84,7 +79,7 @@
     if measure in ["d", "r", "p"]
         JuMP.@objective(model, Min, lhs)
     else
-        JuMP.@objective(model, Min, real(LA.tr(N)))
+        JuMP.@objective(model, Min, real(tr(N)))
     end
 
     # call of the solver
