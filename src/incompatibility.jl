--- conflicted
+++ resolved
@@ -58,8 +58,7 @@
     end
     for x in 1:m
         for a in 1:o[x]
-<<<<<<< HEAD
-            JuMP.add_to_expression!(lhs, LA.tr(X[x][a] * A[x][a]))
+            JuMP.add_to_expression!(lhs, LA.dot(X[x][a], A[x][a]))
             if measure == "d"
                 JuMP.add_to_expression!(rhs, (LA.tr(A[x][a]) / d) * LA.tr(X[x][a]))
             elseif measure == "r"
@@ -69,10 +68,6 @@
             elseif measure == "g"
                 JuMP.@constraint(model, X[x][a] in cone)
             end
-=======
-            JuMP.add_to_expression!(obj, LA.dot(X[x][a], A[x][a]))
-            JuMP.add_to_expression!(low, (LA.tr(A[x][a]) / d) * LA.tr(X[x][a]))
->>>>>>> dbcb7759
         end
         if measure ==  "p"
             JuMP.add_to_expression!(rhs, ξ[x])
